"""Base class and building block for all other classes defined in this library."""

import hashlib
import os
import pickle
import re
from collections.abc import Iterator
from datetime import datetime
import json
from typing import Any, Type, Union
import chardet
from fsutils.utils.mimecfg import FILE_TYPES
from fsutils.utils.tools import format_bytes
from collections import namedtuple
from libc.stdlib cimport free, malloc, realloc


GIT_OBJECT_REGEX = re.compile(r"([a-f0-9]{37,41})")

<<<<<<< HEAD
ctypedef tuple[datetime, datetime, datetime] DatetimeTuple
=======
>>>>>>> 3b3ac8d5
cdef St = namedtuple('St',['atime', 'mtime', 'ctime'])


cdef class File:
    """This is the base class for all of the following objects.

    It represents a generic file and defines the common methods that are used by all of them.

    It can be used standlone (Eg. text based files) or as a parent class for other classes.

    Attributes
    ----------
        - `encoding (str)` : The encoding to use when reading/writing the file. Defaults to utf-8.
        - `path (str)` : The absolute path to the file.

    Properties:
    ----------
        - `size` : The size of the file in bytes.
        - `is_image` : Check if item is an image
        - `is_video` : Check if item is a video
        - `is_gitobject` : Check if item is a git object
        - `content` : The content of the file. Only holds a value if read() is called.

    Methods
    ----------
        - `read()` : Return the contents of the file
        - `head(self, n=5)` : Return the first n lines of the file
        - `tail(self, n=5)` : Return the last n lines of the file
        - `detect_encoding()` : Return the encoding of the file based on its content
        - `__eq__()` : Compare properties of FileObjects
        - `__str__()` : Return a string representation of the object

    """
    def __init__(self, str path, str encoding="utf-8"): #-> None:
        """Construct the File object.

        Paramaters:
        ----------
            - `path (str)` : The path to the file
            - `encoding (str)` : Encoding type of the file (default is utf-8)
        """
        try:
            self.path = os.path.abspath(os.path.expanduser(str(path)))
            self.encoding = encoding
            if not os.path.exists(path):
                raise FileNotFoundError(f"File '{path}' does not exist")
        except PermissionError as e:
            print(f"Permission denied to access file {self.name}: {e!r}")


    cpdef list[str] head(self, unsigned short int n = 5): # -> list[str]:
        """Return the first n lines of the file."""
        if self.content is not None and len(self.content) > n:
            return self.content[:n]
        return self.content

    cpdef list[str] tail(self,  unsigned short int n = 5):# -> list[str]:
        """Return the last n lines of the file."""
        if self.content is not None:
            return self.content[-n:]
        return self.content

    cdef inline stat(self):
        """Call os.stat() on the file path."""
        return os.stat(self.path)

    @property
    def name(self):
        """Return the file name with extension."""
        return os.path.basename(self.path)

    @property
    def parent(self):
        """Return the parent directory path of the file."""
        return os.path.dirname(self.path)

    @property
    def size_human(self):
        """Return the size of the file in human readable format."""
        return format_bytes(self.size)

    @property
    def size(self):# -> int:
        """Return the size of the file in bytes."""
        return int(self.stat().st_size) # type: ignore

    @property
    def prefix(self):
        """Return the file name without extension."""
        return self.stem

    @property
    def stem(self):
        """Return the file name without extension."""
        cdef str stem, _
        stem, _ = os.path.splitext(self.name)
        return stem
    @stem.setter
    def stem(self, value: str):
        """Set the file name without extension."""
        self._stem = value

    @property
    def suffix(self):
        """Return the file extension."""
        cdef str _, suffix
        _, suffix = os.path.splitext(self.path)
        return suffix
    @suffix.setter
    def  suffix(self, value: str):
        """Set the file extension."""
        self._suffix = value

    cpdef bint is_binary(self):# -> bool:
        """Check for null bytes in the file contents, telling us its binary data."""
        cdef bytes chunk
        cdef unsigned int byte
        try:
            chunk = self._read_chunk(1024)
            if not chunk:
                return False# type: ignore
            for byte in chunk:
                # Check for null bytes (0x00), which are common in binary files
                if byte == 0:
                    return True# type: ignore
        except Exception as e:
            print(f"Error calling `is_binary()` on file {self.name}: {e!r}")
            return False# type: ignore
        return False# type: ignore

    @property
    def content(self) -> list[str]:
        """Return the contents of a file."""
        print(f"\033[33mWARNING\033[0m - Depreciated function <{self.__class__.__name__}.content>")
        return self.read_text().splitlines()


    cpdef bint is_gitobject(self): # -> bool:
        """Check if the file is a git object."""
        return GIT_OBJECT_REGEX.match(self.name) is not None # type:ignore

    cpdef bint is_image(self): # -> bool:
        """Check if the file is an image."""
        return self.suffix.lower() in FILE_TYPES["img"] # type: ignore

    cpdef bint is_video(self):# -> bool:
        """Check if the file is a video."""
        return all((self.suffix.lower() in FILE_TYPES["video"], self.__class__.__name__ == "Video")) # type: ignore

    cpdef  mtime(self):
        """Return the last modification time of the file."""
        return datetime.fromtimestamp(self.stat().st_mtime)

    cpdef ctime(self):# -> datetime:
        """Return the last metadata change of the file."""
        return datetime.fromtimestamp(self.stat().st_ctime)

    cpdef  atime(self):# -> datetime:
        """Return the last access time of the file."""
        return datetime.fromtimestamp(self.stat().st_atime)

    cpdef DatetimeTuple times(self): #  type: ignore
        """Get the modification, access and creation times of a file."""
        a, m, c = self.stat()[-3:]
        self.st = St(datetime.fromtimestamp(m), datetime.fromtimestamp(a), datetime.fromtimestamp(c))
        return self.st

    cpdef bint exists(self):# -> bool:
        """Check if the file exists."""
        return os.path.exists(self.path) # type: ignore
    def __iter__(self) -> Iterator[str|bytes]:
        """Iterate over the lines of a file."""
        if self.is_binary():
            with open(self.path, 'rb') as f:
                yield from f
        else:
            with open(self.path, 'r', encoding=self.encoding) as f:
                yield from f
    def __len__(self) -> int:
        """Get the number of lines in a file."""
        try:
            return len(list(iter(self)))
        except Exception as e:
            raise TypeError(f"Object of type {type(self)} does not support len(): {e}") from e

    def __contains__(self, item: Any) -> bool:
        """Check if a line exists in the file.

        Parameters
        ----------
            item (str): The line to check for

        """
        return any(item in line for line in self)

    def __eq__(self, other: "File", /) -> bool:
        """Compare two FileObjects.

        Paramaters
        ----------
            other (Object): The Object to compare (FileObject, VideoObject, etc.)

        """
        return all((other.exists(), self.exists(), hash(self) == hash(other)))

    def __bool__(self) -> bool:
        """Check if the file exists."""
        return bool(self.exists())

    def __repr__(self) -> str:
        return f"{self.__class__.__name__}(name={self.name}, encoding={self.encoding}, size={self.size_human}"

    cpdef str detect_encoding(self):# -> str:
        """Detect encoding of the file."""
        cdef unsigned short int chunk_size = 2048
        cdef str encoding = chardet.detect(self._read_chunk(chunk_size))["encoding"] or self.encoding
        if encoding == 'ascii':
            encoding = 'utf-8'
        return encoding


    cdef str md5_checksum(self, unsigned int chunk_size=16384):
        """
        Calculate the MD5 checksum of the file from the specified chunk.

        Parameters
        ----------
            chunk_size : int, optional (default=16384)

        """
        return hashlib.md5(self._read_chunk(chunk_size)).hexdigest()

    cpdef str read_text(self):
        """Read the contents of the file as a string."""
        with open(self.path, 'r', encoding=self.encoding) as f:
            return f.read()

    cpdef str sha256(self, unsigned int chunk_size=16384):# -> str:
        """Return a reproducible sha256 hash of the file."""
        cdef str md5  = self.md5_checksum(chunk_size)
        cdef bytes serialized_object = pickle.dumps({"md5": md5, "size": self.size})
        return hashlib.sha256(serialized_object).hexdigest()

    cpdef object read_json(self):
        return json.loads(self.read_text())

    cdef bytes _read_chunk(self, unsigned int size=16384, str spec='c'):# -> bytes:
        """Read a chunk of the file and return it as bytes."""
        if spec == 'c':
            return c_read_chunk(self,  size)
        else:
            with open(self.path, 'rb', encoding=self.encoding) as f:
                return f.read(size)

    def __hash__(self) -> int:
        """Return the hash of the file."""
        return hash(self.sha256())


cdef bytes c_read_chunk(File self, unsigned int size=16384):
    """Read a chunk of data from the file."""
    cdef char* buffer
    cdef ssize_t bytes_read
    cdef FILE* fptr

    # Allocate memory for the buffer
    buffer = <char*>malloc(size * sizeof(char)) # type: ignore
    if not buffer:
        raise MemoryError("Failed to allocate memory for buffer")

    try:
        # Open the file in binary read mode
        fptr = fopen(self.path.encode('utf-8'), 'rb'.encode('utf-8'))# type: ignore
        if not fptr:
            raise IOError(f"Failed to open file: {self.path}")

        try:
            # Read data into the buffer
            bytes_read = fread(buffer, 1, size, fptr)# type: ignore
            if bytes_read < 0:# type: ignore
                raise IOError("Error reading from file")

            # Convert the buffer to a Python bytes object and return it
            return bytes(buffer[:bytes_read]) # type: ignore
        finally:
            # Close the file
            fclose(fptr)
    finally:
        # Free the allocated memory for the buffer
        free(buffer) # type: ignore
<|MERGE_RESOLUTION|>--- conflicted
+++ resolved
@@ -17,10 +17,6 @@
 
 GIT_OBJECT_REGEX = re.compile(r"([a-f0-9]{37,41})")
 
-<<<<<<< HEAD
-ctypedef tuple[datetime, datetime, datetime] DatetimeTuple
-=======
->>>>>>> 3b3ac8d5
 cdef St = namedtuple('St',['atime', 'mtime', 'ctime'])
 
 
